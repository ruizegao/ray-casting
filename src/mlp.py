from functools import partial

import torch
import torch.nn.init as torch_init
from torch import Tensor
import jax
import jax.random as jax_random
import numpy as np
import functorch
# Imports from this project
from utils import *
import affine
import slope_interval
from auto_LiRPA import BoundedModule, BoundedTensor
from auto_LiRPA.perturbations import PerturbationLpNorm

torch.set_default_tensor_type(torch.cuda.FloatTensor)
device = torch.device('cuda:0' if torch.cuda.is_available() else 'cpu')

# def split_generator(generator, num_splits=2):
#     return [torch.Generator(device=device).manual_seed(generator.initial_seed() + i) for i in range(num_splits)]

def split_generator(generator, num_splits=2):
    # Check if we're working with a PyTorch or JAX generator
    if isinstance(generator, torch.Generator):
        # PyTorch generator split using manual_seed
        device = generator.device
        return [torch.Generator(device=device).manual_seed(generator.initial_seed() + i) for i in range(num_splits)]
    elif isinstance(generator, jax.Array):
        # JAX generator split using jax.random.split
        return jax_random.split(generator, num_splits)
    else:
        raise TypeError("Unsupported generator type. Must be a torch.Generator or jax.PRNGKey.")


# ===== High-level flow

def build_spec(mlp_op_list):
    out_params = {}
    
    # prepend an opcount to the list of operations
    # (entries now look like "0007.dense.A", "0003.relu", etc)
    for i_op, op in enumerate(mlp_op_list):
        for key, val in op.items():
            key = f"{i_op:04d}." + key
            out_params[key] = val

    return out_params

def initialize_params(params, rngkey):

    N_op = n_ops(params)
    out_params = {}

    # perform initialization
    for i_op in range(N_op):
        name, orig_args = get_op_data(params, i_op)
        if name in initialize_func:

            # apply the init function
            subkey, rngkey = split_generator(rngkey)
            init_args = initialize_func[name](rngkey=subkey, **orig_args)

            # replace the updated data in the array
            for a in init_args:
                a_op = f"{i_op:04d}.{name}.{a}"
                out_params[a_op] = init_args[a]
            
        # functions which require no initialization
        # (just copy the params content)
        else:
            for a in orig_args:
                a_op = f"{i_op:04d}.{name}.{a}"
                out_params[a_op] = orig_args[a]


    return out_params

def opt_param_keys(params):

    N_op = n_ops(params)
    keys = []
    
    for i_op in range(N_op):
        name, orig_args = get_op_data(params, i_op)

        if name in opt_params:
            for a in orig_args:
                if a in opt_params[name]:
                    fullname = f"{i_op:04d}.{name}.{a}"
                    keys.append(fullname)

    return set(keys)


# Easy helper for defining MLP from layers and activations
def quick_mlp_spec(layer_sizes, activation):

    spec_list = []

    for i in range(len(layer_sizes)-1):
        d_in = layer_sizes[i]
        d_out = layer_sizes[i+1]

        spec_list.append(dense(d_in, d_out))
    
        # apply activation
        is_last = (i+2 == len(layer_sizes))
        if not is_last:
            if activation == 'relu':
                spec_list.append(relu())
            elif activation == 'elu':
                spec_list.append(elu())
            else: raise ValueError("unrecognized activation")

    spec_list.append(squeeze_last())

    return spec_list

def func_from_spec(mode='default'):
    # be careful of mutable default arg ^^^

    def eval_spec(params, x, mode_dict=None):
        N_op = n_ops(params)

        # walk the list of operations, evaluating each
        # TODO generalize w/ data tape to not assume linear dataflow
        for i_op in range(N_op):
            name, args = get_op_data(params, i_op)
            if mode_dict is not None:
                args.update(mode_dict)
            if "_" in args:
                del args["_"] 
            x = apply_func[mode][name](x, **args)
        return x

    return eval_spec


def bounded_func_from_spec(mode='affine'):
    # be careful of mutable default arg ^^^

    def eval_spec(params, x, mode_dict=None):
        N_op = n_ops(params)
        bound_dict = {}
        # walk the list of operations, evaluating each
        # TODO generalize w/ data tape to not assume linear dataflow
        for i_op in range(N_op):
            name, args = get_op_data(params, i_op)
            if mode_dict is not None:
                args.update(mode_dict)
            if "_" in args:
                del args["_"]
            if mode_dict['ctx'].mode == 'affine+backward':
                if name == 'dense':
                    x = apply_func[mode][name](x, **args)
                    bound_dict[i_op] = {}
                    bound_dict[i_op]['name'] = 'dense'
                    bound_dict[i_op]['A_l'] = torch.as_tensor(args['A']).squeeze().T
                    bound_dict[i_op]['A_u'] = torch.as_tensor(args['A']).squeeze().T
                    if i_op == N_op - 2:
                        bound_dict[i_op]['b_l'] = torch.as_tensor(args['b'])
                        bound_dict[i_op]['b_u'] = torch.as_tensor(args['b'])
                    else:
                        bound_dict[i_op]['b_l'] = torch.as_tensor(args['b']).unsqueeze(-1)
                        bound_dict[i_op]['b_u'] = torch.as_tensor(args['b']).unsqueeze(-1)
                elif name == 'relu':
                    x, A, b_l, b_u = apply_func[mode][name](x, **args)
                    bound_dict[i_op] = {}
                    bound_dict[i_op]['name'] = 'relu'
                    bound_dict[i_op]['A_l'] = torch.diag(A)
                    bound_dict[i_op]['A_u'] = torch.diag(A).clone()
                    bound_dict[i_op]['b_l'] = b_l.unsqueeze(-1)
                    bound_dict[i_op]['b_u'] = b_u.unsqueeze(-1)
            else:
                x = apply_func[mode][name](x, **args)

        return bound_dict

    return eval_spec


def func_as_torch(params, dtype=torch.float32):
    op_list = []
    N_op = n_ops(params)
    for i_op in range(N_op):
        name, args = get_op_data(params, i_op)
        # print(name)
        # self.op_list.append((name, args))
        if name == 'dense':
            A = torch.tensor(args['A'], dtype=dtype).T#.to(device)
            b = torch.tensor(args['b'], dtype=dtype)#.to(device)
            linear = torch.nn.Linear(A.shape[1], A.shape[0], dtype=dtype)
            linear.weight = torch.nn.Parameter(A)
            linear.bias = torch.nn.Parameter(b)
            op_list.append(linear)
        elif name == 'relu':
            op_list.append(torch.nn.ReLU())
<<<<<<< HEAD
    model = torch.nn.Sequential(*op_list).to(dtype=dtype)
=======
        elif name == 'elu':
            op_list.append(torch.nn.ELU())
        elif name == 'sigmoid':
            op_list.append(torch.nn.Sigmoid())
    model = torch.nn.Sequential(*op_list)
>>>>>>> ce39e23a

    return model


# ===== Utilities

def get_op_data(params, i_op):
    i_op_str = f"{i_op:04d}"
    name = ""
    args = {}
    for key in params:
        if key.startswith(i_op_str):
            tokens = key.split(".")
            name = tokens[1]
            if len(tokens) > 2:
                argname = tokens[2]
                args[argname] = params[key]
    
    if name == "": 
        print(params.keys())
        raise ValueError(f"didn't find op {i_op}")

    return name, args

def n_ops(params):
    n = 0
    for key in params:
        vals = key.split(".")
        try:
            i_op = int(vals[0])
        except ValueError:
            raise ValueError(f"Could not parse out key {key}. Is this a valid mlp spec? Did you make a mistake passing params dictionaries around?")
        n = max(n, i_op+1)
    return n

# helper to add an operation to an existing MLP
# call like:
#   params = prepend_op(params, spatial_transformation())
def prepend_op(params, op):
    new_params = {}

    # increment the op ind in the key of all existing ops
    for key in params:
        vals = key.split(".")
        i_op = int(vals[0])
        i_op += 1
        vals[0] = f"{i_op:04d}"
        new_key = ".".join(vals)
        new_params[new_key] = params[key]

    # add the new op
    N = n_ops(params)
    for key, val in op.items():
        key = f"{0:04d}." + key
        new_params[key] = val

    return new_params

def check_rng_key(key):
    if key is None:
        raise ValueError("to initialize model weights, must pass an RNG key")

def load(filename, shift=None):
    out_params = {}
    if shift:
        out_params['0000.dense.A'] = np.eye(3)
        out_params['0000.dense.b'] = - np.array(shift)
    param_count = 0
    with np.load(filename) as data:
        for key,val in data.items():
            # print(f"mlp layer key: {key}")
            # convert numpy to jax arrays
            if isinstance(val, np.ndarray):
                param_count += val.size
                val = np.array(val)
            if shift:
                key = f"{(int(key[:4])+1):04d}" + key[4:]
            out_params[key] = val
    print(f"Loaded MLP with {param_count} params")
    return out_params

def save(filename, params):

    np_params = {} # copy to a new dict, we will modify
    for key, val in params.items():
        # convert jax to numpy arrays
        if isinstance(val, np.ndarray):
            val = np.array(val)
        np_params[key] = val

    np.savez(filename, **np_params)    


# ===== Listing of layer types and associated functions
# These are populated below, along with the creation functions themselves

# Initializes array buffers for the functions
initialize_func = {}

# A list of the keys which need to be optimized during training
opt_params = {}

# These are populated in 'affine_layers' and 'slope_interval_layers', respectively.
# TODO bad software design: need to import affine_layers, etc later for these to get populated
apply_func = {
        'default' : {},
        'affine' : {},
        'slope_interval' : {}
    }


# == Dense linear layer

def dense(in_dim, out_dim, with_bias=True, A=None, b=None):
    if(not with_bias and b is not None):
        raise ValueError("cannot specifify 'b' and 'with_bias=False'")

    # initialize A
    if A is None:
        # random initialize later
        A = (in_dim, out_dim)
    else:
        # use the input
        A = np.array(A)
        if A.shape != (in_dim,out_dim):
            raise ValueError(f"A should have shape ({in_dim},{out_dim}). Has shape {A.shape}.")
    
    # initialize b
    if b is None and with_bias:
        # random initialize later
        b = (out_dim,)
    else:
        # use the input
        b = np.array(b)
        if b.shape != (out_dim,):
            raise ValueError(f"b should have shape ({out_dim}). Has shape {b.shape}.")

    subdict = {
      "dense.A" : A,
    }
   
    if with_bias:
        subdict["dense.b"] = b

    return subdict

opt_params['dense'] = ['A', 'b']

def default_dense(input, A, b):
    if not isinstance(input, Tensor):
        input = torch.tensor(input, device=device)
    if not isinstance(A, Tensor):
        A = torch.tensor(jax.device_get(A).copy(), dtype=input[0].dtype, device=input[0].device)
    out = torch.matmul(input, A)
    if b is not None:
        if not isinstance(b, Tensor):
            b = torch.tensor(jax.device_get(b).copy(), dtype=input[0].dtype, device=input[0].device)
        out += b
    return out
apply_func['default']['dense'] = default_dense

def initialize_dense(rngkey=None, A=None, b=None):
    if isinstance(A, tuple): # if A needs initialization, it is a tuple giving the size
        check_rng_key(rngkey)
        subkey, rngkey = split_generator(rngkey)
        # initF = torch.nn.functional.initializers.glorot_normal()  # deprecated
        initF = jax.nn.initializers.glorot_normal()
        A = initF(subkey, A)
        # A = torch.from_numpy(jax.device_get(A).copy()).to(device=device)
    if isinstance(b, tuple): # if b needs initialization, it is a tuple giving the size
        check_rng_key(rngkey)
        subkey, rngkey = split_generator(rngkey)
        # initF = torch.nn.functional.initializers.normal()  # deprecated
        initF = jax.nn.initializers.normal()
        b = initF(subkey, b)
        # b = torch.from_numpy(jax.device_get(b).copy()).to(device=device)


    out_dict = { 'A' : A }
    if b is not None:
        out_dict['b'] = b

    return out_dict
initialize_func['dense'] = initialize_dense



# == Common activations

def relu():
    return {"relu._" : np.array([])}
def default_relu(input):
    return torch.nn.functional.relu(input)
apply_func['default']['relu'] = default_relu

def elu():
    return {"elu._" : np.array([])}
def default_elu(input):
    return torch.nn.functional.elu(input)
apply_func['default']['elu'] = default_elu


def sin():
    return {"sin._" : np.array([])}
def default_sin(input):
    return np.sin(input)
apply_func['default']['sin'] = default_sin

# == Positional encoding

def pow2_frequency_encode(count_pow2, start_pow=0, with_shift=True):
    pows = np.power(2., np.arange(start=start_pow, stop=start_pow+count_pow2, dtype=float))
    coefs = pows * np.pi
    
    if with_shift:
        coefs = np.repeat(coefs, 2)
        shift = np.zeros_like(coefs)
        shift = shift.at[1::2].set(np.pi)
        return {"pow2_frequency_encode.coefs" : coefs, "pow2_frequency_encode.shift" : shift}
    else:
        return {"pow2_frequency_encode.coefs" : coefs}

def default_pow2_frequency_encode(input, coefs, shift=None):
    x = input[:,None] * coefs[None,:]
    if shift is not None:
        x += shift
    x = x.flatten()
    return x
apply_func['default']['pow2_frequency_encode'] = default_pow2_frequency_encode


# == Utility


def squeeze_last():
    return {"squeeze_last._" : np.array([])}
def default_squeeze_last(input):
    return np.squeeze(input, axis=0)
apply_func['default']['squeeze_last'] = default_squeeze_last

# R,t are a transformation for the SHAPE, input points will get the opposite transform
def spatial_transformation():
    return {
            "spatial_transformation.R" : np.eye(3),
            "spatial_transformation.t" : np.zeros(3),
            }


def default_spatial_transformation(input, R, t):
    # if the shape transforms by R,t, input points need the opposite transform
    R_inv = np.linalg.inv(R)
    t_inv = np.dot(R_inv, -t)
    return default_dense(input, A=R_inv, b=t_inv)
apply_func['default']['spatial_transformation'] = default_spatial_transformation

# TODO bad software design, see note above
import affine_layers
import slope_interval_layers<|MERGE_RESOLUTION|>--- conflicted
+++ resolved
@@ -180,7 +180,7 @@
     return eval_spec
 
 
-def func_as_torch(params, dtype=torch.float32):
+def func_as_torch(params):
     op_list = []
     N_op = n_ops(params)
     for i_op in range(N_op):
@@ -188,23 +188,19 @@
         # print(name)
         # self.op_list.append((name, args))
         if name == 'dense':
-            A = torch.tensor(args['A'], dtype=dtype).T#.to(device)
-            b = torch.tensor(args['b'], dtype=dtype)#.to(device)
-            linear = torch.nn.Linear(A.shape[1], A.shape[0], dtype=dtype)
+            A = torch.tensor(args['A'], dtype=torch.float32).T#.to(device)
+            b = torch.tensor(args['b'], dtype=torch.float32)#.to(device)
+            linear = torch.nn.Linear(A.shape[1], A.shape[0])
             linear.weight = torch.nn.Parameter(A)
             linear.bias = torch.nn.Parameter(b)
             op_list.append(linear)
         elif name == 'relu':
             op_list.append(torch.nn.ReLU())
-<<<<<<< HEAD
-    model = torch.nn.Sequential(*op_list).to(dtype=dtype)
-=======
         elif name == 'elu':
             op_list.append(torch.nn.ELU())
         elif name == 'sigmoid':
             op_list.append(torch.nn.Sigmoid())
     model = torch.nn.Sequential(*op_list)
->>>>>>> ce39e23a
 
     return model
 
