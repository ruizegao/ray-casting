import jax

from functools import partial
import math

import numpy as np
from functorch import vmap
import utils
from bucketing import *
import implicit_function
from implicit_function import SIGN_UNKNOWN, SIGN_POSITIVE, SIGN_NEGATIVE
import extract_cell
import geometry
import torch
from torch import Tensor
from typing import Tuple, Union

from crown import CrownImplicitFunction
from src.crown import deconstruct_lbias
from src.heuristics import input_split_branching
from clip_utils import clip_domains
from src.split import kd_split

<<<<<<< HEAD
INVALID_IND = 2**30
torch.set_default_tensor_type(torch.cuda.DoubleTensor)
=======
INVALID_IND = 2 ** 30
torch.set_default_tensor_type(torch.cuda.FloatTensor)
>>>>>>> 75c7175f
device = torch.device('cuda:0' if torch.cuda.is_available() else 'cpu')

DEBUG_NONUNIFORM_KDTREE = False


def split_generator(generator, num_splits=2):
    return [torch.Generator(device=device).manual_seed(generator.initial_seed() + i + 1) for i in range(num_splits)]


# @partial(jax.jit, static_argnames=("func","continue_splitting"), donate_argnums=(7,8,9,10))
def construct_uniform_unknown_levelset_tree_iter(
        func, params, continue_splitting,
        node_valid, node_lower, node_upper,
        ib, out_valid, out_lower, out_upper, out_n_valid,
        finished_interior_lower, finished_interior_upper, N_finished_interior,
        finished_exterior_lower, finished_exterior_upper, N_finished_exterior,
        offset=0.
):
    N_in = node_lower.shape[0]
    d = node_lower.shape[-1]
    def eval_one_node(lower, upper):

        # perform an affine evaluation
        node_type = func.classify_box(params, lower, upper, offset=offset)

        # use the largest length along any dimension as the split policy
        worst_dim = torch.argmax(upper - lower, dim=-1)
        return node_type, worst_dim

    def eval_batch_of_nodes(lower, upper):
        node_type = func.classify_box(params, lower, upper, offset=offset).squeeze(-1)
        worst_dim = torch.argmax(upper - lower, dim=-1)
        return node_type, worst_dim

    if isinstance(func, CrownImplicitFunction):
        print("using crown func")
        batch_size_per_iteration = 256
        total_samples = node_lower.shape[0]
        node_types = torch.empty((total_samples,))
        node_split_dim = torch.empty((total_samples,))
        for start_idx in range(0, total_samples, batch_size_per_iteration):
            end_idx = min(start_idx + batch_size_per_iteration, total_samples)
            node_types[start_idx:end_idx], node_split_dim[start_idx:end_idx] \
                = eval_batch_of_nodes(node_lower[start_idx:end_idx], node_upper[start_idx:end_idx])
    else:
        # evaluate the function inside nodes
        node_types, node_split_dim = vmap(eval_one_node)(node_lower, node_upper)

    # if requested, write out interior nodes
    if finished_interior_lower is not None:
        out_mask = torch.logical_and(node_valid, node_types == SIGN_NEGATIVE)
        out_inds = utils.enumerate_mask(out_mask) + N_finished_interior
        mask = (- 1 < out_inds) & (out_inds < finished_interior_lower.shape[0])
        out_inds = out_inds[mask]
        node_interior_lower = node_lower[mask].double()
        node_interior_upper = node_upper[mask].double()
        # finished_interior_lower = finished_interior_lower.at[out_inds,:].set(node_lower, mode='drop')
        # finished_interior_upper = finished_interior_upper.at[out_inds,:].set(node_upper, mode='drop')
        finished_interior_lower[out_inds, :] = node_interior_lower
        finished_interior_upper[out_inds, :] = node_interior_upper
        N_finished_interior += torch.sum(out_mask)

    # if requested, write out exterior nodes
    if finished_exterior_lower is not None:
        out_mask = torch.logical_and(node_valid, node_types == SIGN_POSITIVE)
        out_inds = utils.enumerate_mask(out_mask) + N_finished_exterior
        mask = (- 1 < out_inds) & (out_inds < finished_exterior_lower.shape[0])
        out_inds = out_inds[mask]
        node_exterior_lower = node_lower[mask].double()
        node_exterior_upper = node_upper[mask].double()
        # finished_exterior_lower = finished_exterior_lower.at[out_inds,:].set(node_lower, mode='drop')
        # finished_exterior_upper = finished_exterior_upper.at[out_inds,:].set(node_upper, mode='drop')
        finished_exterior_lower[out_inds, :] = node_exterior_lower
        finished_exterior_upper[out_inds, :] = node_exterior_upper
        N_finished_exterior += torch.sum(out_mask)

    # split the unknown nodes to children
    # (if split_children is False this will just not create any children at all)
    split_mask = utils.logical_and_all([node_valid, node_types == SIGN_UNKNOWN])
    N_new = torch.sum(split_mask)  # each split leads to two children (for a total of 2*N_new)
    ## now actually build the child nodes
    if continue_splitting:

        # extents of the new child nodes along each split dimension
        new_lower = node_lower
        new_upper = node_upper
        new_mid = 0.5 * (new_lower + new_upper)
        new_coord_mask = torch.arange(3)[None, :] == node_split_dim[:, None]
        newA_lower = new_lower
        newA_upper = torch.where(new_coord_mask, new_mid, new_upper)
        newB_lower = torch.where(new_coord_mask, new_mid, new_lower)
        newB_upper = new_upper

        # concatenate the new children to form output arrays
        node_valid = torch.cat((split_mask, split_mask))
        node_lower = torch.cat((newA_lower, newB_lower))
        node_upper = torch.cat((newA_upper, newB_upper))
        new_N_valid = 2 * N_new
        outL = out_valid.shape[1]


    else:
        node_valid = torch.logical_and(node_valid, node_types == SIGN_UNKNOWN)
        new_N_valid = torch.sum(node_valid)
        outL = node_valid.shape[0]

    # write the result in to arrays
    # utils.printarr(out_valid, node_valid, out_lower, node_lower, out_upper, node_upper)
    out_valid[ib, :outL] = node_valid
    out_lower[ib, :outL, :] = node_lower
    out_upper[ib, :outL, :] = node_upper
    out_n_valid = out_n_valid + new_N_valid

    return out_valid, out_lower, out_upper, out_n_valid, \
        finished_interior_lower, finished_interior_upper, N_finished_interior, \
        finished_exterior_lower, finished_exterior_upper, N_finished_exterior


def construct_uniform_unknown_levelset_tree(func, params, lower, upper, node_terminate_thresh=None, split_depth=None,
                                            compress_after=False, with_childern=False, with_interior_nodes=False,
                                            with_exterior_nodes=False, offset=0., batch_process_size=2048):
    # Validate input
    # ASSUMPTION: all of our bucket sizes larger than batch_process_size must be divisible by batch_process_size
    for b in bucket_sizes:
        if b > batch_process_size and (b // batch_process_size) * batch_process_size != b:
            raise ValueError(
                f"batch_process_size must be a factor of our bucket sizes, is not a factor of {b} (try a power of 2)")
    if node_terminate_thresh is None and split_depth is None:
        raise ValueError("must specify at least one of node_terminate_thresh or split_depth as a terminating condition")
    if node_terminate_thresh is None:
        node_terminate_thresh = 9999999999

    d = lower.shape[-1]
    B = batch_process_size

    print(f"\n == CONSTRUCTING LEVELSET TREE")

    # Initialize data
    node_lower = lower[None, :]
    node_upper = upper[None, :]
    node_valid = torch.ones((1,), dtype=torch.bool)
    N_curr_nodes = 1
    finished_interior_lower = torch.zeros((batch_process_size, 3)) if with_interior_nodes else None
    finished_interior_upper = torch.zeros((batch_process_size, 3)) if with_interior_nodes else None
    N_finished_interior = 0
    finished_exterior_lower = torch.zeros((batch_process_size, 3)) if with_exterior_nodes else None
    finished_exterior_upper = torch.zeros((batch_process_size, 3)) if with_exterior_nodes else None
    N_finished_exterior = 0
    N_func_evals = 0

    ## Recursively build the tree
    i_split = 0
<<<<<<< HEAD
    n_splits = 99999999 if split_depth is None else split_depth+1 # 1 extra because last round doesn't split
    print("i and n split: ", i_split, n_splits)
=======
    n_splits = 99999999 if split_depth is None else split_depth + 1  # 1 extra because last round doesn't split
>>>>>>> 75c7175f
    for i_split in range(n_splits):
        # Reshape in to batches of size <= B
        init_bucket_size = node_lower.shape[0]
        this_b = min(B, init_bucket_size)
        N_func_evals += node_lower.shape[0]
        # utils.printarr(node_valid, node_lower, node_upper)
        node_valid = torch.reshape(node_valid, (-1, this_b))
        node_lower = torch.reshape(node_lower, (-1, this_b, d))
        node_upper = torch.reshape(node_upper, (-1, this_b, d))
        nb = node_lower.shape[0]
        n_occ = int(math.ceil(
            N_curr_nodes / this_b))  # only the batches which are occupied (since valid nodes are densely packed at the start)

        # Detect when to quit. On the last iteration we need to not do any more splitting, but still process existing nodes one last time
        quit_next = (N_curr_nodes >= node_terminate_thresh) or i_split + 1 == n_splits
        do_continue_splitting = not quit_next

        print(
            f"Uniform levelset tree. iter: {i_split}  N_curr_nodes: {N_curr_nodes}  bucket size: {init_bucket_size}  batch size: {this_b}  number of batches: {nb}  quit next: {quit_next}  do_continue_splitting: {do_continue_splitting}")

        # enlarge the finished nodes if needed
        if with_interior_nodes:
            while finished_interior_lower.shape[0] - N_finished_interior < N_curr_nodes:
                finished_interior_lower = utils.resize_array_axis(finished_interior_lower,
                                                                  2 * finished_interior_lower.shape[0])
                finished_interior_upper = utils.resize_array_axis(finished_interior_upper,
                                                                  2 * finished_interior_upper.shape[0])
        if with_exterior_nodes:
            while finished_exterior_lower.shape[0] - N_finished_exterior < N_curr_nodes:
                finished_exterior_lower = utils.resize_array_axis(finished_exterior_lower,
                                                                  2 * finished_exterior_lower.shape[0])
                finished_exterior_upper = utils.resize_array_axis(finished_exterior_upper,
                                                                  2 * finished_exterior_upper.shape[0])

        # map over the batches
        out_valid = torch.zeros((nb, 2 * this_b), dtype=torch.bool)
        out_lower = torch.zeros((nb, 2 * this_b, 3))
        out_upper = torch.zeros((nb, 2 * this_b, 3))
        total_n_valid = 0
        for ib in range(n_occ):
            out_valid, out_lower, out_upper, total_n_valid, \
                finished_interior_lower, finished_interior_upper, N_finished_interior, \
                finished_exterior_lower, finished_exterior_upper, N_finished_exterior, \
                = \
                construct_uniform_unknown_levelset_tree_iter(func, params, do_continue_splitting, \
                                                             node_valid[ib, ...], node_lower[ib, ...],
                                                             node_upper[ib, ...], \
                                                             ib, out_valid, out_lower, out_upper, total_n_valid, \
                                                             finished_interior_lower, finished_interior_upper,
                                                             N_finished_interior, \
                                                             finished_exterior_lower, finished_exterior_upper,
                                                             N_finished_exterior, \
                                                             offset=offset)

        node_valid = out_valid
        node_lower = out_lower
        node_upper = out_upper
        N_curr_nodes = total_n_valid

        # flatten back out
        node_valid = torch.reshape(node_valid, (-1,))
        node_lower = torch.reshape(node_lower, (-1, d))

        node_upper = torch.reshape(node_upper, (-1, d))

        # Compactify and rebucket arrays
        target_bucket_size = get_next_bucket_size(total_n_valid)
        node_valid, N_curr_nodes, node_lower, node_upper = compactify_and_rebucket_arrays(node_valid,
                                                                                          target_bucket_size,
                                                                                          node_lower, node_upper)

        if quit_next:
            break

    # pack the output in to a dict to support optional outputs
    out_dict = {
        'unknown_node_valid': node_valid,
        'unknown_node_lower': node_lower,
        'unknown_node_upper': node_upper,
    }

    if with_interior_nodes:
        out_dict['interior_node_valid'] = torch.arange(finished_interior_lower.shape[0]) < N_finished_interior
        out_dict['interior_node_lower'] = finished_interior_lower
        out_dict['interior_node_upper'] = finished_interior_upper

    if with_exterior_nodes:
        out_dict['exterior_node_valid'] = torch.arange(finished_exterior_lower.shape[0]) < N_finished_exterior
        out_dict['exterior_node_lower'] = finished_exterior_lower
        out_dict['exterior_node_upper'] = finished_exterior_upper

    return out_dict


def construct_full_uniform_unknown_levelset_tree_iter(
        func, params, continue_splitting,
        node_lower, node_upper,
        split_level,
        offset=0., batch_size=None
):
    """

    A single iteration which takes batches of nodes, evaluates their status, and splits UNKNOWN nodes uniformly.

    :param func:                The implicit function to evaluate nodes. Should be a CROWN mode
    :param params:
    :param continue_splitting:  Denotes whether we should split after bounding the nodes
    :param node_lower:          Lower input domain for batches
    :param node_upper:          Upper input domain for batches
    :param split_level:         The current split depth in the tree
    :param offset:              Spec to verify against. Typically, 0.
    :param batch_size:          If not None, nodes are processed in batches
    :return:
    """
    N_in = node_lower.shape[0]
    N_out = 2 * N_in
    d = node_lower.shape[-1]
    internal_node_mask = torch.logical_not(torch.isnan(node_lower[:, 0]))
    node_types = torch.full((N_in,), torch.nan)
    node_split_dim = torch.full((N_in,), torch.nan)
    node_split_val = torch.full((N_in,), torch.nan)
    node_lower_out = torch.full((N_out, 3), torch.nan)
    node_upper_out = torch.full((N_out, 3), torch.nan)

    def eval_one_node(lower, upper):

        # perform an affine evaluation
        node_type = func.classify_box(params, lower, upper, offset=offset)
        # use the largest length along any dimension as the split policy
        worst_dim = torch.argmax(upper - lower, dim=-1)
        return node_type.double(), worst_dim.double()

    def eval_batch_of_nodes(lower, upper):
        node_type, _ = func.classify_box(params, lower, upper, offset=offset)
        node_type = node_type.squeeze(-1)
        worst_dim = torch.argmax(upper - lower, dim=-1)
        return node_type.double(), worst_dim.double()

    node_types_temp = node_types[internal_node_mask]
    node_split_dim_temp = node_split_dim[internal_node_mask]

    if isinstance(func, CrownImplicitFunction):
        eval_func = eval_batch_of_nodes
    else:
        raise NotImplementedError("Nonuniform kd tree with clipping only supported for CROWN methods")

    if batch_size is None:
        node_types[internal_node_mask], node_split_dim[internal_node_mask] = eval_func(
            node_lower[internal_node_mask], node_upper[internal_node_mask])
    else:
        batch_size_per_iteration = batch_size
        total_samples = node_lower[internal_node_mask].shape[0]
        for start_idx in range(0, total_samples, batch_size_per_iteration):
            end_idx = min(start_idx + batch_size_per_iteration, total_samples)
            node_types_temp[start_idx:end_idx], node_split_dim_temp[start_idx:end_idx] \
                = eval_func(node_lower[internal_node_mask][start_idx:end_idx],
                            node_upper[internal_node_mask][start_idx:end_idx])

        node_types[internal_node_mask] = node_types_temp
        node_split_dim[internal_node_mask] = node_split_dim_temp

    # split the unknown nodes to children
    # (if split_children is False this will just not create any children at all)
    split_mask = torch.logical_and(internal_node_mask, node_types == SIGN_UNKNOWN)
    ## now actually build the child nodes
    if continue_splitting:
        # extents of the new child nodes along each split dimension
        new_lower = node_lower
        new_upper = node_upper
        new_mid = 0.5 * (new_lower + new_upper)
        new_coord_mask = torch.arange(3)[None, :] == node_split_dim[:, None]
        newA_lower = new_lower
        newA_upper = torch.where(new_coord_mask, new_mid, new_upper)
        newB_lower = torch.where(new_coord_mask, new_mid, new_lower)
        newB_upper = new_upper

        # concatenate the new children to form output arrays
        inter_split_mask = split_mask.repeat_interleave(2)
        node_lower_out[inter_split_mask] = torch.hstack(
            (newA_lower[split_mask], newB_lower[split_mask])).view(inter_split_mask.sum(), d)
        node_upper_out[inter_split_mask] = torch.hstack(
            (newA_upper[split_mask], newB_upper[split_mask])).view(inter_split_mask.sum(), d)
        node_split_val[split_mask] = new_mid[
            torch.arange(len(node_types))[split_mask], node_split_dim[split_mask].long()]

    return node_lower_out, node_upper_out, node_types, node_split_dim, node_split_val


def construct_full_uniform_unknown_levelset_tree(
        func,
        params,
        lower,
        upper,
        split_depth=None,
        offset=0.,
        batch_size=None
) -> Tuple[Tensor, Tensor, Tensor, Tensor, Tensor]:
    """

    Constructs a tree that is uniform. For now, only uses the naive branching heuristic.

    :param func:                The implicit function to evaluate nodes. Should be a CROWN mode
    :param params:
    :param lower:               Lower input domain for batches
    :param upper:               Upper input domain for batches
    :param split_depth:         Desired split depth granularity of the kD tree
    :param offset:              Spec to verify against. Typically, 0.
    :param batch_size:          If not None, nodes are processed in batches
    :return:
    """

    d = lower.shape[-1]

    print(f"\n == CONSTRUCTING LEVELSET TREE")

    # Initialize datas
    node_lower = [lower]
    node_upper = [upper]
    node_type = []
    split_dim = []
    split_val = []
    N_curr_nodes = 1
    N_func_evals = 0
    N_total_nodes = 1
    ## Recursively build the tree
    i_split = 0
    n_splits = split_depth + 1  # 1 extra because last round doesn't split
    for i_split in range(n_splits):
        # Detect when to quit. On the last iteration we need to not do any more splitting, but still process existing nodes one last time
        quit_next = i_split + 1 == n_splits
        do_continue_splitting = not quit_next

        print(
            f"Uniform levelset tree. iter: {i_split}  N_curr_nodes: {N_curr_nodes}  quit next: {quit_next}  do_continue_splitting: {do_continue_splitting}")

        total_n_valid = 0
        lower, upper, out_node_type, out_split_dim, out_split_val = construct_full_uniform_unknown_levelset_tree_iter(
            func, params, do_continue_splitting,
            lower, upper, i_split, offset=offset, batch_size=batch_size)
        node_lower.append(lower)
        node_upper.append(upper)
        node_type.append(out_node_type)
        split_dim.append(out_split_dim)
        split_val.append(out_split_val)
        N_curr_nodes = torch.logical_not(lower[:, 0].isnan()).sum()

        N_total_nodes += N_curr_nodes
        if quit_next:
            break

    node_lower = torch.cat(node_lower)
    node_upper = torch.cat(node_upper)
    node_type = torch.cat(node_type)
    split_dim = torch.cat(split_dim)
    split_val = torch.cat(split_val)

    # for key in out_dict:
    #     print(key, out_dict[key][:10])
    print("Total number of nodes evaluated: ", N_total_nodes)
    return node_lower, node_upper, node_type, split_dim, split_val


def construct_full_non_uniform_unknown_levelset_tree_iter(
        func,
        params,
        continue_splitting: bool,
        node_lower: Tensor,
        node_upper: Tensor,
        split_level: int,
        branching_method: str,
        offset: float = 0.,
        batch_size: Union[int, None] = None
) -> Tuple[Tensor, Tensor, Tensor, Tensor, Tensor]:
    """

    A single iteration that progresses the kD tree by one split depth. Clipping is introduced which creates an imbalance in the nodes. The procedure is now:

    * Bound nodes
    * Decides split dimensions via split heuristic
    * Split nodes and collect *lA* and *lbias*
    * Clip new nodes if possible to reduce input volume

    :param func:                The implicit function to evaluate nodes. Should be a CROWN mode
    :param params:
    :param continue_splitting:  Denotes whether we should split after bounding the nodes
    :param node_lower:          Lower input domain for batches
    :param node_upper:          Upper input domain for batches
    :param split_level:         The current split depth in the tree
    :param branching_method:    Specified branching heuristic to decide which dimension to split upon
    :param offset:              Spec to verify against. Typically, 0.
    :param batch_size:          If not None, nodes are processed in batches
    :return:                    Returns the newly split modes along with their status, split dimension, and split value
    """
    N_in = node_lower.shape[0]  # number of original nodes
    N_out = 2 * N_in  # number of nodes after splitting
    d = node_lower.shape[-1]  # input dimension
    internal_node_mask = torch.logical_not(torch.isnan(node_lower[:, 0]))  # mask for nodes that have not been verified
    internal_node_mask_len = internal_node_mask.to(int).sum().item()
    node_types = torch.full((N_in,), torch.nan)  # verification status
    node_split_dim = torch.full((N_in,), torch.nan)  # dimension to split upon
    node_split_val = torch.full((N_in,), torch.nan)  # midpoint split value
    node_lower_out = torch.full((N_out, 3), torch.nan)  # Lower input domain for new subdomains
    node_upper_out = torch.full((N_out, 3), torch.nan)  # Upper input domain for new subdomains

    def eval_batch_of_nodes(
            lower,
            upper,
            continue_splitting=False
    ):
        """

        :param lower:               The input lower bounds of the nodes
        :param upper:               The input upper bounds of the nodes
        :param continue_splitting:  True if this evaluation should split the nodes after bounding them
        :return:                    Returns the (verification status, split dimension, split value, new_lb, new_ub)
        """

        # bounds the nodes
        ret = func.classify_box(params, lower, upper, offset)
        node_type, crown_dict = ret
        node_type = node_type.squeeze(-1)

        unverified_mask = node_type == SIGN_UNKNOWN  # only interested in domains that are unverified from this point

        new_split_values = torch.full_like(node_type, torch.nan, device=node_type.device)
        new_lower = torch.full((node_type.shape[0] * 2, 3), torch.nan, device=node_type.device)
        new_upper = torch.full((node_type.shape[0] * 2, 3), torch.nan, device=node_type.device)

        # call a branching heuristic to select dimensions to split upon
        dm_lb = crown_dict.get('dm_lb')
        lA = crown_dict.get('lA')
        lbias = crown_dict.get('lbias')
        new_split_idx = input_split_branching(dm_lb, lower, upper, lA, torch.full_like(lbias, offset),
                                              branching_method=branching_method).squeeze(1)
        # dm_lb dimension: (batches, 1)
        # lA dimension: (batches, 1, 3)
        # lbias dimension: (batches, 1)
        # split_idx dimension: (batches, 1)

        if not continue_splitting:
            # nodes only need to be bounded, not split
            return node_type, new_split_idx.float(), new_split_values.float(), lower, upper

        if not unverified_mask.any():
            return node_type.float(), new_split_idx.float(), new_split_values.float(), new_lower.float(), new_upper.float()

        # filter out domains that are already verified
        dm_lb = dm_lb[unverified_mask]
        lA = lA[unverified_mask]
        lbias = lbias[unverified_mask]
        split_idx = new_split_idx[unverified_mask]

        # FIXME: This should be removed but is here for debugging purposes
        check_lbias = deconstruct_lbias(lower[unverified_mask], upper[unverified_mask], lA, dm_lb)
        assert torch.allclose(lbias, check_lbias), "Deconstructed lbias does not match CROWN lbias"

        # produce the splits on the domains
        split_result = kd_split(lower[unverified_mask], upper[unverified_mask], split_idx)
        _newA_lower, _newA_upper, _newB_lower, _newB_upper, split_values = split_result

        # stack lower and upper bounds to work with clip_domains
        total_new_lower = torch.vstack((_newA_lower, _newB_lower)).float()
        total_new_upper = torch.vstack((_newA_upper, _newB_upper)).float()

        new_split_values[unverified_mask] = split_values

        # repeat along the batch dimension for newly split nodes
        lA = lA.repeat(2, 1, 1)
        lbias = lbias.repeat(2, 1)

        # apply clipping to reduce volume of input domain
        clip_results = clip_domains(
            total_new_lower, total_new_upper, offset, lA, None, lbias, True)
        clipped_total_new_lower, clipped_total_new_upper = clip_results
        # clipped_total_new_lower/upper dimension: (N_out, n)

        if DEBUG_NONUNIFORM_KDTREE:
            clipped_total_new_lower = total_new_lower
            clipped_total_new_upper = total_new_upper

        # Clipping may cause x_L > x_U which means that the domain is verified,
        # and domains that are verified have NaN bounds
        clip_verified = (clipped_total_new_lower > clipped_total_new_upper).any(1)
        clipped_total_new_lower[clip_verified] = torch.nan
        clipped_total_new_upper[clip_verified] = torch.nan

        # put clipped domains back into our new domain list
        new_lower[unverified_mask.repeat(2)] = clipped_total_new_lower.float()
        new_upper[unverified_mask.repeat(2)] = clipped_total_new_upper.float()

        return node_type.float(), new_split_idx.float(), new_split_values.float(), new_lower.float(), new_upper.float()


    newA_lower, newB_lower, newA_upper, newB_upper = [torch.full_like(node_lower, torch.nan) for _ in range(4)]
    node_types_temp = node_types[internal_node_mask]
    node_split_dim_temp = node_split_dim[internal_node_mask]
    node_split_val_temp = node_split_val[internal_node_mask]
    newA_lower_temp = newA_lower[internal_node_mask]
    newB_lower_temp = newB_lower[internal_node_mask]
    newA_upper_temp = newA_upper[internal_node_mask]
    newB_upper_temp = newB_upper[internal_node_mask]

    if isinstance(func, CrownImplicitFunction):
        eval_func = eval_batch_of_nodes
    else:
        raise TypeError("Evaluation function must be a CROWN implicit function")

    if batch_size is None:
        eval_result = eval_func(
            node_lower[internal_node_mask], node_upper[internal_node_mask], continue_splitting)

        node_types[internal_node_mask], node_split_dim[internal_node_mask], node_split_val[
            internal_node_mask] = eval_result[:3]
        if continue_splitting:
            total_new_lower, total_new_upper = eval_result[3:]
            newA_lower[internal_node_mask] = total_new_lower[:internal_node_mask_len]
            newB_lower[internal_node_mask] = total_new_lower[internal_node_mask_len:]
            newA_upper[internal_node_mask] = total_new_upper[:internal_node_mask_len]
            newB_upper[internal_node_mask] = total_new_upper[internal_node_mask_len:]

    else:
        batch_size_per_iteration = batch_size
        total_samples = node_lower[internal_node_mask].shape[0]
        for start_idx in range(0, total_samples, batch_size_per_iteration):
            end_idx = min(start_idx + batch_size_per_iteration, total_samples)
            eval_result = eval_func(node_lower[internal_node_mask][start_idx:end_idx],
                                    node_upper[internal_node_mask][start_idx:end_idx],
                                    continue_splitting)
            node_types_temp[start_idx:end_idx], node_split_dim_temp[start_idx:end_idx], node_split_val_temp[
                                                                                        start_idx:end_idx] = eval_result[:3]
            total_new_lower, total_new_upper = eval_result[3:]
            if continue_splitting:
                diff_idx = end_idx - start_idx
                newA_lower_temp[start_idx:end_idx] = total_new_lower[:diff_idx]
                newB_lower_temp[start_idx:end_idx] = total_new_lower[diff_idx:]
                newA_upper_temp[start_idx:end_idx] = total_new_upper[:diff_idx]
                newB_upper_temp[start_idx:end_idx] = total_new_upper[diff_idx:]

        node_types[internal_node_mask] = node_types_temp
        node_split_dim[internal_node_mask] = node_split_dim_temp
        node_split_val[internal_node_mask] = node_split_val_temp
        newA_lower[internal_node_mask] = newA_lower_temp
        newB_lower[internal_node_mask] = newB_lower_temp
        newA_upper[internal_node_mask] = newA_upper_temp
        newB_upper[internal_node_mask] = newB_upper_temp

    # split the unknown nodes to children
    ## now actually build the child nodes
    if continue_splitting:
        # (if split_children is False this will just not create any children at all)
        split_mask = torch.logical_and(internal_node_mask, node_types == SIGN_UNKNOWN)
        # concatenate the new children to form output arrays
        inter_split_mask = split_mask.repeat_interleave(2)
        node_lower_out[inter_split_mask] = torch.hstack(
            (newA_lower[split_mask], newB_lower[split_mask])).view(inter_split_mask.sum(), d)
        node_upper_out[inter_split_mask] = torch.hstack(
            (newA_upper[split_mask], newB_upper[split_mask])).view(inter_split_mask.sum(), d)

    return node_lower_out, node_upper_out, node_types, node_split_dim, node_split_val


def construct_full_non_uniform_unknown_levelset_tree(
        func,
        params,
        lower: Tensor,
        upper: Tensor,
        branching_method: str,
        split_depth: Union[float, None] = None,
        offset: float = 0.,
        batch_size: Union[float, None] = None
) -> Tuple[Tensor, Tensor, Tensor, Tensor, Tensor]:
    """

    Constructs a tree that is nonuniform due to the clipping procedure. Clipping is only supported for modes in CROWN. BaB is now conducted in the order:

    * Bound nodes
    * Split nodes
    * Apply clipping to reduce volume of input domains

    :param func:                The implicit function to evaluate nodes. Should be a CROWN mode
    :param params:
    :param lower:               Lower input domain for batches
    :param upper:               Upper input domain for batches
    :param branching_method:    Specified branching heuristic to decide which dimension to split upon
    :param split_depth:         Desired split depth granularity of the kD tree
    :param offset:              Spec to verify against. Typically, 0.
    :param batch_size:          If not None, nodes are processed in batches
    :return:
    """

    d = lower.shape[-1]

    print(f"\n == CONSTRUCTING LEVELSET TREE")

    # Initialize datas
    node_lower = [lower]
    node_upper = [upper]
    node_type = []
    split_dim = []
    split_val = []
    N_curr_nodes = 1
    N_func_evals = 0
    N_total_nodes = 1
    ## Recursively build the tree
    i_split = 0
    n_splits = split_depth + 1  # 1 extra because last round doesn't split
    for i_split in range(n_splits):
        # Detect when to quit. On the last iteration we need to not do any more splitting, but still process existing nodes one last time
        quit_next = i_split + 1 == n_splits
        do_continue_splitting = not quit_next

        print(
            f"Uniform levelset tree. iter: {i_split}  N_curr_nodes: {N_curr_nodes}  quit next: {quit_next}  do_continue_splitting: {do_continue_splitting}")

        total_n_valid = 0
        og_lower = lower.clone()
        og_upper = upper.clone()
        lower, upper, out_node_type, out_split_dim, out_split_val = (
            construct_full_non_uniform_unknown_levelset_tree_iter(func, params, do_continue_splitting,
                                                                  og_lower, og_upper, i_split, branching_method,
                                                                  offset=offset, batch_size=batch_size))

        # as a sanity check, we can compare our results without clipping to the original uniform kd tree
        if DEBUG_NONUNIFORM_KDTREE:
            uni_result = (
                construct_full_uniform_unknown_levelset_tree_iter(func, params, do_continue_splitting,
                                                                  og_lower, og_upper, i_split,
                                                                  offset=offset, batch_size=batch_size))
            uni_node_lower_out, uni_node_upper_out, uni_node_types, uni_node_split_dim, uni_node_split_val = uni_result

            def _allclose_ignore_nan(tensor1, tensor2, rtol=1e-05, atol=1e-08, verbose=False):
                tensor1_mask = ~torch.isnan(tensor1)
                tensor2_mask = ~torch.isnan(tensor2)
                result = False
                if (tensor1_mask != tensor2_mask).any():
                    # consider nans equal
                    if verbose: print(f"NaN elements are not equal")
                    result = False
                else:
                    mask = tensor1_mask
                    result = torch.allclose(tensor1[mask], tensor2[mask], rtol=rtol, atol=atol)
                    if not result and verbose: print("Real elements are not equal")

                if not result and verbose:
                    print(f"tensor1:")
                    print(tensor1.detach().cpu().numpy())
                    print(f"tensor2:")
                    print(tensor2.detach().cpu().numpy())

                return result

            assert _allclose_ignore_nan(out_split_dim, uni_node_split_dim), "Node split dim does not match"
            assert _allclose_ignore_nan(lower, uni_node_lower_out,
                                        verbose=i_split == 8), "Node lower out does not match"
            assert _allclose_ignore_nan(upper, uni_node_upper_out,
                                        verbose=i_split == 8), "Node upper out does not match"
            assert _allclose_ignore_nan(out_node_type, uni_node_types), "Node type out does not match"
            assert _allclose_ignore_nan(out_split_val, uni_node_split_val), "Node split value does not match"

        node_lower.append(lower)
        node_upper.append(upper)
        node_type.append(out_node_type)
        split_dim.append(out_split_dim)
        split_val.append(out_split_val)
        N_curr_nodes = torch.logical_not(lower[:, 0].isnan()).sum()

        N_total_nodes += N_curr_nodes
        if quit_next:
            break

    node_lower = torch.cat(node_lower)
    node_upper = torch.cat(node_upper)
    node_type = torch.cat(node_type)
    split_dim = torch.cat(split_dim)
    split_val = torch.cat(split_val)

    # for key in out_dict:
    #     print(key, out_dict[key][:10])
    print("Total number of nodes evaluated: ", N_total_nodes)
    return node_lower, node_upper, node_type, split_dim, split_val


def sample_surface_iter(func, params, n_samples_per_round, width, rngkey,
                        u_node_valid, u_node_lower, u_node_upper,
                        found_sample_points, found_start_ind):
    ## Generate sample points in the nodes

    # pick which node to sample from
    # (uses the fact valid nodes will always be first N)
    n_node_valid = torch.sum(u_node_valid)
    rngkey, subkey = split_generator(rngkey)
    node_ind = torch.randint(low=0, high=n_node_valid, size=(n_samples_per_round,), generator=subkey)
    # fetch node data
    samp_lower = u_node_lower[node_ind, :]
    samp_upper = u_node_upper[node_ind, :]

    # sample points uniformly within the nodes
    rngkey, subkey = split_generator(rngkey)
    samp_pos = (samp_upper - samp_lower) * torch.rand((n_samples_per_round, 3), generator=subkey) + samp_lower

    # evaluate the function and reject samples outside of the specified width
    samp_val = vmap(partial(func, params))(samp_pos)
    samp_valid = torch.abs(samp_val) < width

    # append these new samples on to the output array 
    n_samp_valid = torch.sum(samp_valid)
    valid_inds = utils.enumerate_mask(samp_valid, fill_value=found_sample_points.shape[0])
    valid_inds_loc = valid_inds + found_start_ind
    mask = (- 1 < valid_inds_loc) & (valid_inds_loc < found_sample_points.shape[0])
    valid_inds_loc = valid_inds_loc[mask]
    samp_pos = samp_pos[mask, :]
    found_sample_points[valid_inds_loc, :] = samp_pos
    found_start_ind = torch.minimum(found_start_ind + n_samp_valid, torch.as_tensor(found_sample_points.shape[0]))

    return found_sample_points, found_start_ind


def sample_surface(func, params, lower, upper, n_samples, width, rngkey, n_node_thresh=4096):
    '''
    - Build tree over levelset (rather than a usual 0 bound, it needs to use += width, so we know for sure that the sample region is contained in unknown cells)
    - Uniformly rejection sample from the unknown cells 
    '''

    # Build a tree over the valid nodes
    # By definition returned nodes are all SIGN_UNKNOWN, and all the same size
    out_dict = construct_uniform_unknown_levelset_tree(func, params, lower, upper, node_terminate_thresh=n_node_thresh,
                                                       offset=width)
    node_valid = out_dict['unknown_node_valid']
    node_lower = out_dict['unknown_node_lower']
    node_upper = out_dict['unknown_node_upper']
    # sample from the unknown nodes until we get enough samples
    n_samples_per_round = min(3 * n_samples, 100000)  # enough that we usually finish in one round
    found_sample_points = torch.zeros((n_samples, 3))
    found_start_ind = 0
    round_count = 0
    while True:
        round_count += 1

        rngkey, subkey = split_generator(rngkey)
        found_sample_points, found_start_ind = sample_surface_iter(func, params, n_samples_per_round, width, subkey,
                                                                   node_valid, node_lower, node_upper,
                                                                   found_sample_points, found_start_ind)

        # NOTE: assumes all nodes are same size

        if found_start_ind == n_samples:
            break

    func_with_params = partial(func, params)
    print((vmap(func_with_params)(found_sample_points) ** 2).sum().sqrt() / n_samples)
    return found_sample_points


# This is here for comparison to the tree-based one above
def sample_surface_uniform_iter(func, params, n_samples_per_round, width, rngkey,
                                lower, upper,
                                found_sample_points, found_start_ind):
    ## Generate sample points in the nodes

    # sample points uniformly within the nodes
    rngkey, subkey = split_generator(rngkey)
    samp_pos = (upper - lower) * torch.rand((n_samples_per_round, 3), generator=subkey) + lower

    # evaluate the function and reject samples outside of the specified width
    samp_val = vmap(partial(func, params))(samp_pos)
    samp_valid = torch.abs(samp_val) < width

    # append these new samples on to the output array 
    n_samp_valid = torch.sum(samp_valid)
    valid_inds = utils.enumerate_mask(samp_valid, fill_value=found_sample_points.shape[0])
    valid_inds_loc = valid_inds + found_start_ind
    mask = (- 1 < valid_inds_loc) & (valid_inds_loc < found_sample_points.shape[0])
    valid_inds_loc = valid_inds_loc[mask]
    samp_pos = samp_pos[mask, :]
    found_sample_points[valid_inds_loc, :] = samp_pos
    # found_sample_points = found_sample_points.at[valid_inds_loc,:].set(samp_pos, mode='drop', indices_are_sorted=True)
    found_start_ind = torch.minimum(found_start_ind + n_samp_valid, torch.as_tensor(found_sample_points.shape[0]))

    return found_sample_points, found_start_ind


def sample_surface_uniform(func, params, lower, upper, n_samples, width, rngkey):
    # sample from the unknown nodes until we get enough samples
    n_samples_per_round = min(10 * n_samples, 100000)
    found_sample_points = torch.zeros((n_samples, 3))
    found_start_ind = 0
    round_count = 0
    while True:
        round_count += 1

        rngkey, subkey = split_generator(rngkey)
        found_sample_points, found_start_ind = sample_surface_uniform_iter(func, params, n_samples_per_round, width,
                                                                           subkey, lower, upper, found_sample_points,
                                                                           found_start_ind)

        if found_start_ind == n_samples:
            break

    return found_sample_points


def hierarchical_marching_cubes_extract_iter(func, params, mc_data, n_subcell_depth, node_valid, node_lower, node_upper,
                                             tri_pos_out, n_out_written):
    # run the extraction routine
    tri_verts, tri_valid = vmap(
        partial(extract_cell.extract_triangles_from_subcells, func, params, mc_data, n_subcell_depth))(node_lower,
                                                                                                       node_upper)
    tri_valid = torch.logical_and(tri_valid, node_valid[:, None])

    # flatten out the generated triangles
    tri_verts = torch.reshape(tri_verts, (-1, 3, 3))
    tri_valid = torch.reshape(tri_valid, (-1,))

    # write the result
    out_inds = utils.enumerate_mask(tri_valid, fill_value=tri_pos_out.shape[0])
    out_inds += n_out_written
    mask = (-1 < out_inds) & (out_inds < tri_pos_out.shape[0])
    out_inds = out_inds[mask]
    # tri_pos_out = tri_pos_out.at[out_inds,:,:].set(tri_verts, mode='drop')
    tri_verts = tri_verts[mask]
    tri_pos_out[out_inds, :, :] = tri_verts
    n_out_written += torch.sum(tri_valid)

    return tri_pos_out, n_out_written


def hierarchical_marching_cubes(func, params, lower, upper, depth, n_subcell_depth=3,
                                extract_batch_max_tri_out=1000000):
    # Build a tree over the isosurface
    # By definition returned nodes are all SIGN_UNKNOWN, and all the same size
    out_dict = construct_uniform_unknown_levelset_tree(func, params, lower, upper,
                                                       split_depth=3 * (depth - n_subcell_depth))
    node_valid = out_dict['unknown_node_valid']
    node_lower = out_dict['unknown_node_lower']
    node_upper = out_dict['unknown_node_upper']

    # fetch the extraction data
    mc_data = extract_cell.get_mc_data()

    # Extract triangle from the valid nodes (do it in batches in case there are a lot)
    extract_batch_size = extract_batch_max_tri_out // (5 * (2 ** n_subcell_depth) ** 3)
    extract_batch_size = get_next_bucket_size(extract_batch_size)
    N_cell = node_valid.shape[0]
    N_valid = int(torch.sum(node_valid))
    n_out_written = 0
    tri_pos_out = torch.zeros((1, 3, 3))

    init_bucket_size = node_lower.shape[0]
    this_b = min(extract_batch_size, init_bucket_size)
    node_valid = torch.reshape(node_valid, (-1, this_b))
    node_lower = torch.reshape(node_lower, (-1, this_b, 3))
    node_upper = torch.reshape(node_upper, (-1, this_b, 3))
    nb = node_lower.shape[0]
    print(N_valid, this_b)
    n_occ = int(math.ceil(
        N_valid / this_b))  # only the batches which are occupied (since valid nodes are densely packed at the start)
    max_tri_round = this_b * 5 * (2 ** n_subcell_depth) ** 3
    for ib in range(n_occ):

        print(f"Extract iter {ib} / {n_occ}. max_tri_round: {max_tri_round} n_out_written: {n_out_written}")

        # expand the output array only lazily as needed
        while (tri_pos_out.shape[0] - n_out_written < max_tri_round):
            tri_pos_out = utils.resize_array_axis(tri_pos_out, 2 * tri_pos_out.shape[0])

        tri_pos_out, n_out_written = hierarchical_marching_cubes_extract_iter(func, params, mc_data, n_subcell_depth,
                                                                              node_valid[ib, ...], node_lower[ib, ...],
                                                                              node_upper[ib, ...], tri_pos_out,
                                                                              n_out_written)

    # clip the result triangles
    # TODO bucket and mask here? need to if we want this in a JIT loop
    tri_pos_out = tri_pos_out[:n_out_written, :]

    return tri_pos_out


def find_any_intersection_iter(
        func_tuple, params_tuple, eps,
        node_lower, node_upper, N_curr_nodes,
        viz_nodes=False
):
    # N_curr_nodes --> the first N nodes are valid

    '''
    Algorithm:
    process_node():

        for each func:

            detect func in node as one of 4 categories (
                positive: (strictly positive via interval bound)
                negative: (strictly negative via interval bound)
                unknown:  (cannot bound via interval bound) 
                near_surface: (there is a sign change in +- eps/2 of node center and node width < eps)
                (near surface has highest precedence if it applies)

        if >= 2 are (negative or near_surface):
            return found intersection! 

        if >= 2 are (negative or unknown):
            recurse on subnodes

        else: 
            return exit -- no intersection
    '''

    N_in = node_lower.shape[0]
    d = node_lower.shape[-1]
    node_valid = torch.arange(node_lower.shape[0]) < N_curr_nodes

    if len(func_tuple) != 2:
        raise ValueError("intersection supports pairwise only as written")
    funcA = func_tuple[0]
    funcB = func_tuple[1]
    paramsA = params_tuple[0]
    paramsB = params_tuple[1]

    # the side of a cube such that all points are within `eps` of each other
    eps_cube_width = eps / torch.sqrt(torch.as_tensor(3))

    def process_node(valid, lower, upper):

        intersection_count = 0  # nodes which definitely have an intersection in this cell
        possible_intersection_count = 0  # nodes which _might_ have an intersection in this cell

        # intersection details
        found_intersection = False
        intersection_loc = torch.tensor((-777., -777., -777.))

        # Node geometry
        node_width = torch.max(upper - lower)
        node_split_dim = torch.argmax(upper - lower, dim=-1)
        node_is_small = node_width < eps_cube_width
        node_center = 0.5 * (lower + upper)
        sample_offsets = torch.concatenate((torch.zeros((1, d)), torch.eye(d), -torch.eye(d)), dim=0)
        sample_pts = node_center[None, :] + eps_cube_width * sample_offsets

        # classify the box
        node_interval_typeA = funcA.classify_box(paramsA, lower, upper)
        node_interval_typeB = funcB.classify_box(paramsB, lower, upper)

        # test the sample points nearby for convergence checking
        sample_valsA = vmap(partial(funcA, paramsA))(sample_pts)
        sample_valsB = vmap(partial(funcB, paramsB))(sample_pts)

        all_same_signA = utils.all_same_sign(sample_valsA)
        all_same_signB = utils.all_same_sign(sample_valsB)
        is_near_surfaceA = torch.logical_and(node_is_small, ~all_same_signA)
        is_near_surfaceB = torch.logical_and(node_is_small, ~all_same_signB)

        ## test if we definitely found an intersection
        # indices = (sample_valsA < 0).nonzero().view(-1)
        any_neg_indA = torch.argmin(sample_valsA, keepdim=True)
        print(any_neg_indA)
        any_is_negA = torch.any(sample_valsA < 0)
        any_neg_locA = sample_pts[any_neg_indA, :]
        indices = torch.nonzero(sample_valsB < 0).view(-1)
        any_neg_indB = indices[0].item() if indices.numel() > 0 else 0
        any_is_negB = sample_valsB[any_neg_indB] < 0
        any_neg_locB = sample_pts[any_neg_indB, :]
        have_near_neg_samples = utils.logical_and_all((node_is_small, any_is_negA, any_is_negB))
        found_intersection = torch.logical_or(found_intersection, have_near_neg_samples)
        intersection_loc = torch.where(have_near_neg_samples, 0.5 * (any_neg_locA + any_neg_locB), intersection_loc)

        # if some sample point is inside of both funcs
        # (no need to do anything for both SIGN_NEGATIVE, it will be caught by this)
        # (this criterion is tested second because we prefer it, it gives a point stricly inside instead
        # of in the blurry eps converged region)
        sample_both_neg = torch.logical_and(sample_valsA < 0, sample_valsB < 0)
        indices = torch.nonzero(sample_both_neg < 0).view(-1)
        both_neg_ind = indices[0].item() if indices.numel() > 0 else 0
        have_sample_both_neg = sample_both_neg[both_neg_ind]
        sample_both_neg_loc = sample_pts[both_neg_ind, :]
        found_intersection = torch.logical_or(found_intersection, have_sample_both_neg)
        intersection_loc = torch.where(have_sample_both_neg, sample_both_neg_loc, intersection_loc)

        ## test if we need to keep searching
        could_be_insideA = torch.logical_or(
            node_interval_typeA == SIGN_NEGATIVE,
            torch.logical_and(node_interval_typeA == SIGN_UNKNOWN, ~is_near_surfaceA)
        )
        could_be_insideB = torch.logical_or(
            node_interval_typeB == SIGN_NEGATIVE,
            torch.logical_and(node_interval_typeB == SIGN_UNKNOWN, ~is_near_surfaceB)
        )

        needs_subdiv = utils.logical_and_all((could_be_insideA, could_be_insideB, valid))
        found_intersection = torch.logical_and(found_intersection, valid)

        return found_intersection, intersection_loc, needs_subdiv, node_split_dim

    # evaluate the function inside nodes
    has_intersection, intersection_loc, needs_subdiv, node_split_dim = \
        vmap(process_node)(node_valid, node_lower, node_upper)

    # if there was any intersection, pull out its data right away
    indices = torch.nonzero(has_intersection < 0).view(-1)
    int_ind = indices[0].item() if indices.numel() > 0 else 0
    found_int = has_intersection[int_ind]
    found_int_loc = intersection_loc[int_ind, :]

    # no need to keep processing anything if we found an intersection
    needs_subdiv = torch.logical_and(needs_subdiv, ~found_int)

    if viz_nodes:
        # if requested, dump out all of the nodes that were searched, for visualization
        viz_nodes_mask = torch.logical_and(node_valid, ~needs_subdiv)
    else:
        viz_nodes_mask = None

    N_needs_sudiv = torch.sum(needs_subdiv)

    # get rid of all nodes that are not getting subdivided and compactify the rest
    N_new = torch.sum(needs_subdiv)  # before split, after splitting there will be 2*N_new nodes
    # compact_inds = torch.nonzero(needs_subdiv, size=needs_subdiv.shape[0], fill_value=INVALID_IND)[0]
    compact_inds = needs_subdiv.nonzero(as_tuple=True)[0]
    num_needed = needs_subdiv.shape[0]
    if compact_inds.numel() < num_needed:
        padding = torch.full((num_needed - compact_inds.numel(),), INVALID_IND, device=needs_subdiv.device,
                             dtype=torch.long)
        compact_inds = torch.cat((compact_inds, padding))
    node_lower = node_lower.at[compact_inds, :].get(mode='fill', fill_value=-777.)
    node_upper = node_upper.at[compact_inds, :].get(mode='fill', fill_value=-777.)
    node_split_dim = node_split_dim.at[compact_inds].get(mode='fill', fill_value=-777)

    ## now actually build the child nodes

    # extents of the new child nodes along each split dimension
    new_lower = node_lower
    new_upper = node_upper
    new_mid = 0.5 * (new_lower + new_upper)
    new_coord_mask = torch.arange(3)[None, :] == node_split_dim[:, None]
    newA_lower = new_lower
    newA_upper = torch.where(new_coord_mask, new_mid, new_upper)
    newB_lower = torch.where(new_coord_mask, new_mid, new_lower)
    newB_upper = new_upper

    # write the new children in to the arrays (this will have twice the size of the input)
    node_lower = utils.interleave_arrays((newA_lower, newB_lower))
    node_upper = utils.interleave_arrays((newA_upper, newB_upper))

    return node_lower, node_upper, 2 * N_new, found_int, 1, 2, found_int_loc, viz_nodes_mask


def find_any_intersection(func_tuple, params_tuple, lower, upper, eps, viz_nodes=False):
    d = lower.shape[-1]

    print(f"\n == SEARCHING FOR INTERSECTION")

    # Initialize data
    node_lower = lower[None, :]
    node_upper = upper[None, :]
    N_curr_nodes = 1
    N_nodes_processed = 0  # only actually nodes, does not count fake ones due to bucketing
    N_bucket_nodes_processed = 0  # includes real and fake nodes due to bucketing

    if viz_nodes:
        viz_nodes_lower = torch.zeros((0, 3))
        viz_nodes_upper = torch.zeros((0, 3))
        viz_nodes_type = torch.zeros((0,), dtype=int)
    else:
        viz_nodes_lower = None
        viz_nodes_upper = None
        viz_nodes_type = None

    ## Recursively search the space
    split_round = 0
    while (True):

        ## Call the function which does all the actual work
        # (the node_lower/node_upper arrays that come out are twice the size due to splits)

        N_nodes_processed += N_curr_nodes
        N_bucket_nodes_processed += node_lower.shape[0]

        print(
            f"Intersection search depth {split_round}. Searching {N_curr_nodes} nodes (bucket: {node_lower.shape[0]})")

        if (viz_nodes):
            # if requested, save visualization data
            # (back these up so we can use them below)
            node_lower_prev = node_lower
            node_upper_prev = node_upper
        node_lower, node_upper, N_curr_nodes, found_int, found_int_A, found_int_B, found_int_loc, viz_mask = \
            find_any_intersection_iter(func_tuple, params_tuple, eps, node_lower, node_upper, N_curr_nodes, viz_nodes)
        if (viz_nodes):
            # if requested, save visualization data
            node_lower_save = node_lower_prev[viz_mask, :]
            node_upper_save = node_upper_prev[viz_mask, :]

            # classify the nodes
            def process_node(lower, upper):
                node_interval_typeA = func_tuple[0].classify_box(params_tuple[0], lower, upper)
                node_interval_typeB = func_tuple[1].classify_box(params_tuple[1], lower, upper)
                type_count = 0
                type_count = torch.where(node_interval_typeA == SIGN_POSITIVE, 1, type_count)
                type_count = torch.where(node_interval_typeB == SIGN_POSITIVE, 2, type_count)
                return type_count

            node_type_save = vmap(process_node)(node_lower_save, node_upper_save)

            viz_nodes_lower = torch.concatenate((viz_nodes_lower, node_lower_save))
            viz_nodes_upper = torch.concatenate((viz_nodes_upper, node_upper_save))
            viz_nodes_type = torch.concatenate((viz_nodes_type, node_type_save))

        N_curr_nodes = int(N_curr_nodes)

        # quit because we found an intersection
        if found_int:
            print(
                f"Found intersection between funcs {found_int_A},{found_int_B} at {found_int_loc}. Processed {N_nodes_processed} nodes ({N_bucket_nodes_processed}).")
            if viz_nodes:
                return found_int, found_int_A, found_int_B, found_int_loc, viz_nodes_lower, viz_nodes_upper, viz_nodes_type
            else:
                return found_int, found_int_A, found_int_B, found_int_loc

        # quit because there can be no intersection
        if N_curr_nodes == 0:
            print(f"No intersection detected. Processed {N_nodes_processed} nodes ({N_bucket_nodes_processed}).")
            if viz_nodes:
                return False, 0, 0, torch.tensor(
                    (-777., -777., -777.)), viz_nodes_lower, viz_nodes_upper, viz_nodes_type
            else:
                return False, 0, 0, torch.tensor((-777., -777., -777.))

        # if the current nodes would fit in a smaller array, put them there
        new_bucket_size = get_next_bucket_size(N_curr_nodes)
        curr_bucket_size = node_lower.shape[0]
        if new_bucket_size < curr_bucket_size:
            node_lower = node_lower[:new_bucket_size, :]
            node_upper = node_upper[:new_bucket_size, :]

        split_round += 1


def closest_point_iter(func, params,
                       query_points, query_min_dist, query_min_loc,
                       work_query_id, work_node_lower, work_node_upper, work_stack_top,
                       eps, batch_process_size):
    # basic strategy:
    # - pop work items off queue
    # - discard inside/outside nodes
    # - discard nodes further than min dist
    # - for any node which spans, compute minimum distance
    # - reduce over minimum
    # - if node dist == min, set min location
    # - recurse into big nodes, push back on stack

    ## pop off some work to do
    B = batch_process_size
    Q = query_points.shape[0]
    d = query_points.shape[-1]
    pop_ind = torch.maximum(torch.as_tensor(work_stack_top - B), torch.as_tensor(0))
    # batch_query_id   = jax.lax.dynamic_slice_in_dim(work_query_id,   pop_ind, B)
    # batch_node_lower = jax.lax.dynamic_slice_in_dim(work_node_lower, pop_ind, B)
    # batch_node_upper = jax.lax.dynamic_slice_in_dim(work_node_upper, pop_ind, B)
    batch_query_id = work_query_id.narrow(0, pop_ind, B)
    batch_node_lower = work_node_lower.narrow(0, pop_ind, B)
    batch_node_upper = work_node_upper.narrow(0, pop_ind, B)
    batch_query_loc = query_points[batch_query_id, :]
    batch_query_min_dist = query_min_dist[batch_query_id]

    batch_valid = torch.arange(B) < work_stack_top
    work_stack_top = pop_ind

    import math
    eps_cube_width = eps / math.sqrt(d)

    d = work_node_lower.shape[-1]

    # process each node, computing closest point data
    def process_one(valid, query_id, lower, upper, query_loc, query_min_dist):
        # compute an upper bound on the distance to any point in the node
        node_width = torch.max(upper - lower)
        node_center = 0.5 * (lower + upper)
        node_center_dist_offset = torch.sqrt(
            torch.sum(torch.square(upper - lower)))  # maximum distance from the center to any point in the node
        max_dist_to_point_in_node = geometry.norm(query_loc - node_center) + node_center_dist_offset  # could be tighter
        nearest_point_in_node = torch.clip(query_loc, min=lower, max=upper)
        min_dist_to_point_in_node = geometry.norm(query_loc - node_center)
        node_split_dim = torch.argmax(upper - lower, dim=-1)
        is_small = torch.as_tensor(node_width < eps_cube_width)
        sample_offsets = torch.cat((torch.zeros((1, d)), torch.eye(d), -torch.eye(d)), dim=0)  # [7,3]
        sample_pts = node_center[None, :] + (upper - lower)[None, :] * sample_offsets
        # classify the box
        node_interval_type = func.classify_box(params, lower.unsqueeze(0), upper.unsqueeze(0))
        is_outside = torch.logical_or(node_interval_type == SIGN_NEGATIVE, node_interval_type == SIGN_POSITIVE)

        # test the sample points nearby for convergence checking
        sample_vals = vmap(partial(func, params))(sample_pts)
        spans_surface = torch.logical_and(torch.logical_not(utils.all_same_sign(sample_vals)), valid)

        # compute outputs
        this_closest_point_dist = torch.where(spans_surface, max_dist_to_point_in_node, float('inf'))
        needs_subdiv = utils.logical_and_all((valid, torch.logical_not(is_outside), torch.logical_not(is_small),
                                              min_dist_to_point_in_node < query_min_dist))

        return needs_subdiv, this_closest_point_dist, node_center, node_split_dim

    # batch_needs_subdiv, batch_this_closest_point_dist, batch_node_center, batch_node_split_dim = \
    #     vmap(process_one)(batch_valid, batch_query_id, batch_node_lower, batch_node_upper, batch_query_loc, batch_query_min_dist)

    batch_needs_subdiv, batch_this_closest_point_dist, batch_node_center, batch_node_split_dim = [], [], [], []

    for i in range(batch_valid.shape[0]):
        out_tup = process_one(batch_valid[i], batch_query_id[i], batch_node_lower[i], batch_node_upper[i],
                              batch_query_loc[i], batch_query_min_dist[i])
        batch_needs_subdiv.append(out_tup[0])
        batch_this_closest_point_dist.append(out_tup[1])
        batch_node_center.append(out_tup[2])
        batch_node_split_dim.append(out_tup[3])

    batch_needs_subdiv = torch.tensor(batch_needs_subdiv)
    batch_this_closest_point_dist = torch.tensor(batch_this_closest_point_dist)
    batch_node_center = torch.stack(batch_node_center)
    batch_node_split_dim = torch.tensor(batch_node_split_dim)
    print("out shapes: ", batch_needs_subdiv.shape, batch_this_closest_point_dist.shape, batch_node_center.shape,
          batch_node_split_dim.shape)

    # set any newly found closest values
    # query_min_dist = query_min_dist.at[batch_query_id].min(batch_this_closest_point_dist)
    query_min_dist[batch_query_id] = torch.min(query_min_dist[batch_query_id], batch_this_closest_point_dist)
    batch_query_new_min_dist = query_min_dist[batch_query_id]
    batch_has_new_min = (batch_this_closest_point_dist == batch_query_new_min_dist)
    batch_target_inds = torch.where(batch_has_new_min, batch_query_id, Q)
    # query_min_loc = query_min_loc.at[batch_target_inds,:].set(batch_node_center, mode='drop')
    mask = (-1 < batch_target_inds) & (batch_target_inds < query_min_loc.shape[0])
    valid_inds = batch_target_inds[mask]
    valid_node_center = batch_node_center[mask]
    query_min_loc[valid_inds] = valid_node_center

    # compactify the nodes which need to be subdivided
    N_new = torch.sum(batch_needs_subdiv)  # before split, after splitting there will be 2*N_new nodes
    nonzero_inds = torch.nonzero(batch_needs_subdiv, as_tuple=False).squeeze()
    compact_inds = torch.full((batch_needs_subdiv.shape[0],), INVALID_IND, dtype=torch.long)
    compact_inds[nonzero_inds] = nonzero_inds  # 1D
    # compact_inds = torch.nonzero(batch_needs_subdiv, size=batch_needs_subdiv.shape[0], fill_value=INVALID_IND)[0]
    # batch_node_lower = batch_node_lower.at[compact_inds,:].get(mode='fill', fill_value=-777.)
    # batch_node_upper = batch_node_upper.at[compact_inds,:].get(mode='fill', fill_value=-777.)
    # batch_query_id = batch_query_id.at[compact_inds].get(mode='fill', fill_value=-777.)
    # batch_node_split_dim = batch_node_split_dim.at[compact_inds].get(mode='fill', fill_value=-777)

    mask = (-1 < compact_inds) & (compact_inds < batch_node_lower.shape[0])
    valid_inds = compact_inds[mask]
    temp_bnl = torch.full((compact_inds.size(0), batch_node_lower.size(1)), -777.)
    temp_bnl[mask] = batch_node_lower[valid_inds]
    batch_node_lower = temp_bnl

    mask = (-1 < compact_inds) & (compact_inds < batch_node_upper.shape[0])
    valid_inds = compact_inds[mask]
    temp_bnu = torch.full((compact_inds.size(0), batch_node_upper.size(1)), -777.)
    temp_bnu[mask] = batch_node_upper[valid_inds]
    batch_node_upper = temp_bnu

    mask = (-1 < compact_inds) & (compact_inds < batch_query_id.shape[0])
    valid_inds = compact_inds[mask]
    temp_bqi = torch.full((compact_inds.size(0),), -777., dtype=batch_query_id.dtype)
    temp_bqi[mask] = batch_query_id[valid_inds]
    batch_query_id = temp_bqi

    mask = (-1 < compact_inds) & (compact_inds < batch_node_split_dim.shape[0])
    valid_inds = compact_inds[mask]
    temp_bnsd = torch.full((compact_inds.size(0),), -777, dtype=batch_node_split_dim.dtype)
    temp_bnsd[mask] = batch_node_split_dim[valid_inds]
    batch_node_split_dim = temp_bnsd

    ## now actually build the child nodes

    # extents of the new child nodes along each split dimension
    new_batch_lower = batch_node_lower
    new_batch_upper = batch_node_upper
    new_batch_mid = 0.5 * (new_batch_lower + new_batch_upper)
    new_batch_coord_mask = torch.arange(3)[None, :] == batch_node_split_dim[:, None]
    newA_lower = new_batch_lower
    newA_upper = torch.where(new_batch_coord_mask, new_batch_mid, new_batch_upper)
    newB_lower = torch.where(new_batch_coord_mask, new_batch_mid, new_batch_lower)
    newB_upper = new_batch_upper

    # write the new children in to the arrays (this will have twice the size of the input)
    new_node_lower = utils.interleave_arrays((newA_lower, newB_lower))
    new_node_upper = utils.interleave_arrays((newA_upper, newB_upper))
    new_node_query_id = utils.interleave_arrays((batch_query_id, batch_query_id))

    # TODO is this guaranteed to update in place like at[] does?
    # work_query_id   = jax.lax.dynamic_update_slice_in_dim(work_query_id, new_node_query_id, pop_ind, axis=0)
    # work_node_lower = jax.lax.dynamic_update_slice_in_dim(work_node_lower, new_node_lower, pop_ind, axis=0)
    # work_node_upper = jax.lax.dynamic_update_slice_in_dim(work_node_upper, new_node_upper, pop_ind, axis=0)
    work_query_id[pop_ind:pop_ind + new_node_query_id.size(0)] = new_node_query_id
    work_node_lower[pop_ind:pop_ind + new_node_lower.size(0), :] = new_node_lower
    work_node_upper[pop_ind:pop_ind + new_node_upper.size(0), :] = new_node_upper
    work_stack_top = work_stack_top + 2 * N_new

    return query_min_dist, query_min_loc, \
        work_query_id, work_node_lower, work_node_upper, work_stack_top,


def closest_point(func, params, lower, upper, query_points, eps=0.001, batch_process_size=2048):
    # working data
    B = batch_process_size
    Q = query_points.shape[0]
    work_node_lower = lower.unsqueeze(0).repeat(Q, 1)
    work_node_upper = upper.unsqueeze(0).repeat(Q, 1)
    work_query_id = torch.arange(Q)
    query_min_dist = torch.full((Q,), float('inf'))
    query_min_loc = torch.full((Q, 3), -777.)
    work_stack_top = query_points.shape[0]

    i_round = 0
    while work_stack_top > 0:

        # Ensure there is enough room on the stack (at most we will add B new entries if every node is subdivided)
        while work_node_lower.shape[0] < (work_stack_top + B):
            N = work_node_lower.shape[0]
            N_new = max(2 * N, 8 * B)
            work_node_lower = utils.resize_array_axis(work_node_lower, N_new)
            work_node_upper = utils.resize_array_axis(work_node_upper, N_new)
            work_query_id = utils.resize_array_axis(work_query_id, N_new)

        query_min_dist, query_min_loc, \
            work_query_id, work_node_lower, work_node_upper, work_stack_top = \
            closest_point_iter(func, params,
                               query_points, query_min_dist, query_min_loc,
                               work_query_id, work_node_lower, work_node_upper, work_stack_top,
                               eps=eps, batch_process_size=batch_process_size)

        work_stack_top = int(work_stack_top)

        i_round += 1

    return query_min_dist, query_min_loc


def bulk_properties_sample_mass(func, params, node_valid, node_lower, node_upper, n_samples, rngkey):
    # pick which node to sample from
    # (uses the fact valid nodes will always be first N)
    n_node_valid = torch.sum(node_valid)
    rngkey, subkey = split_generator(rngkey)
    node_ind = torch.randint(low=0, high=n_node_valid.item(), size=(n_samples,), generator=subkey)
    # fetch node data
    samp_lower = node_lower[node_ind, :]
    samp_upper = node_upper[node_ind, :]

    # sample points uniformly within the nodes
    rngkey, subkey = split_generator(rngkey)
    samp_pos = (samp_upper - samp_lower) * torch.rand((n_samples, 3), generator=subkey) + samp_lower

    # evaluate the function and reject samples outside of the specified width
    samp_val = vmap(partial(func, params))(samp_pos)
    samp_valid = samp_val < 0.

    # compute the contribution to mass and centroid
    areas = torch.prod(node_upper - node_lower, dim=-1)
    total_area = torch.sum(torch.where(node_valid, areas, 0.))
    vol_per_sample = total_area / n_samples

    mass = vol_per_sample * torch.sum(samp_valid)
    centroid = vol_per_sample * torch.sum(torch.where(samp_valid[:, None], samp_pos, 0.), dim=0)

    return mass, centroid


def bulk_properties(func, params, lower, upper, rngkey, n_expand=int(1e4), n_sample=int(1e6)):
    out_dict = construct_uniform_unknown_levelset_tree(func, params, lower, upper, with_interior_nodes=True,
                                                       node_terminate_thresh=n_expand)
    node_valid = out_dict['unknown_node_valid']
    node_lower = out_dict['unknown_node_lower']
    node_upper = out_dict['unknown_node_upper']
    interior_node_valid = out_dict['interior_node_valid']
    interior_node_lower = out_dict['interior_node_lower']
    interior_node_upper = out_dict['interior_node_upper']

    # Compute mass and centroid for this demo
    def compute_bulk_mass(lower, upper):
        mass = torch.prod(upper - lower)
        c = 0.5 * (lower + upper)
        return mass, mass * c

    mass_interior, centroid_interior = vmap(compute_bulk_mass)(interior_node_lower, interior_node_upper)

    mass_interior = torch.sum(torch.where(interior_node_valid, mass_interior, 0.))
    centroid_interior = torch.sum(torch.where(interior_node_valid[:, None], centroid_interior, 0.), dim=0)

    rngkey, subkey = split_generator(rngkey)
    mass_boundary, centroid_boundary = bulk_properties_sample_mass(func, params, node_valid, node_lower, node_upper,
                                                                   n_sample, subkey)

    mass = mass_interior + mass_boundary
    centroid = centroid_interior + centroid_boundary
    centroid = centroid / mass

    return mass, centroid


def generate_tree_viz_nodes_simple(node_lower, node_upper, shrink_factor=0.05):
    print("Generating viz nodes")

    # (global shrink)
    min_width = torch.min(node_upper - node_lower)
    shrink = shrink_factor * min_width
    node_lower += shrink
    node_upper -= shrink

    # Construct the 8 indices for each cell
    v0 = torch.stack((node_lower[:, 0], node_lower[:, 1], node_lower[:, 2]), dim=-1)
    v1 = torch.stack((node_upper[:, 0], node_lower[:, 1], node_lower[:, 2]), dim=-1)
    v2 = torch.stack((node_upper[:, 0], node_upper[:, 1], node_lower[:, 2]), dim=-1)
    v3 = torch.stack((node_lower[:, 0], node_upper[:, 1], node_lower[:, 2]), dim=-1)
    v4 = torch.stack((node_lower[:, 0], node_lower[:, 1], node_upper[:, 2]), dim=-1)
    v5 = torch.stack((node_upper[:, 0], node_lower[:, 1], node_upper[:, 2]), dim=-1)
    v6 = torch.stack((node_upper[:, 0], node_upper[:, 1], node_upper[:, 2]), dim=-1)
    v7 = torch.stack((node_lower[:, 0], node_upper[:, 1], node_upper[:, 2]), dim=-1)
    vs = [v0, v1, v2, v3, v4, v5, v6, v7]

    # (local shrink)
    centers = 0.5 * (node_lower + node_upper)
    for i in range(8):
        vs[i] = (1. - shrink_factor) * vs[i] + shrink_factor * centers

    verts = utils.interleave_arrays(vs)

    # Construct the index array
    inds = torch.arange(8 * v0.shape[0]).reshape((-1, 8))

    return verts, inds<|MERGE_RESOLUTION|>--- conflicted
+++ resolved
@@ -21,13 +21,8 @@
 from clip_utils import clip_domains
 from src.split import kd_split
 
-<<<<<<< HEAD
 INVALID_IND = 2**30
 torch.set_default_tensor_type(torch.cuda.DoubleTensor)
-=======
-INVALID_IND = 2 ** 30
-torch.set_default_tensor_type(torch.cuda.FloatTensor)
->>>>>>> 75c7175f
 device = torch.device('cuda:0' if torch.cuda.is_available() else 'cpu')
 
 DEBUG_NONUNIFORM_KDTREE = False
@@ -45,9 +40,10 @@
         finished_interior_lower, finished_interior_upper, N_finished_interior,
         finished_exterior_lower, finished_exterior_upper, N_finished_exterior,
         offset=0.
-):
+        ):
     N_in = node_lower.shape[0]
     d = node_lower.shape[-1]
+
     def eval_one_node(lower, upper):
 
         # perform an affine evaluation
@@ -180,12 +176,7 @@
 
     ## Recursively build the tree
     i_split = 0
-<<<<<<< HEAD
-    n_splits = 99999999 if split_depth is None else split_depth+1 # 1 extra because last round doesn't split
-    print("i and n split: ", i_split, n_splits)
-=======
     n_splits = 99999999 if split_depth is None else split_depth + 1  # 1 extra because last round doesn't split
->>>>>>> 75c7175f
     for i_split in range(n_splits):
         # Reshape in to batches of size <= B
         init_bucket_size = node_lower.shape[0]
@@ -249,6 +240,7 @@
         node_valid = torch.reshape(node_valid, (-1,))
         node_lower = torch.reshape(node_lower, (-1, d))
 
+
         node_upper = torch.reshape(node_upper, (-1, d))
 
         # Compactify and rebucket arrays
@@ -259,6 +251,7 @@
 
         if quit_next:
             break
+
 
     # pack the output in to a dict to support optional outputs
     out_dict = {
@@ -276,6 +269,7 @@
         out_dict['exterior_node_valid'] = torch.arange(finished_exterior_lower.shape[0]) < N_finished_exterior
         out_dict['exterior_node_lower'] = finished_exterior_lower
         out_dict['exterior_node_upper'] = finished_exterior_upper
+
 
     return out_dict
 
