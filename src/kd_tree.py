--- conflicted
+++ resolved
@@ -21,13 +21,8 @@
 from clip_utils import clip_domains
 from src.split import kd_split
 
-<<<<<<< HEAD
 INVALID_IND = 2**30
 torch.set_default_tensor_type(torch.cuda.DoubleTensor)
-=======
-INVALID_IND = 2 ** 30
-torch.set_default_tensor_type(torch.cuda.FloatTensor)
->>>>>>> 75c7175f
 device = torch.device('cuda:0' if torch.cuda.is_available() else 'cpu')
 
 DEBUG_NONUNIFORM_KDTREE = False
@@ -180,12 +175,7 @@
 
     ## Recursively build the tree
     i_split = 0
-<<<<<<< HEAD
-    n_splits = 99999999 if split_depth is None else split_depth+1 # 1 extra because last round doesn't split
-    print("i and n split: ", i_split, n_splits)
-=======
     n_splits = 99999999 if split_depth is None else split_depth + 1  # 1 extra because last round doesn't split
->>>>>>> 75c7175f
     for i_split in range(n_splits):
         # Reshape in to batches of size <= B
         init_bucket_size = node_lower.shape[0]
