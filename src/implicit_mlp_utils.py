--- conflicted
+++ resolved
@@ -117,15 +117,9 @@
         return crown.CrownImplicitFunction(implicit_func, crown_func, crown_mode='dynamic-forward', enable_clipping=enable_clipping), params
 
     elif mode == 'dynamic_forward+backward':
-<<<<<<< HEAD
-        crown_func = mlp.func_as_torch(params)
-        implicit_func = mlp.func_from_spec(mode='default')
-        return crown.CrownImplicitFunction(implicit_func, crown_func, crown_mode='dynamic-forward+backward'), params
-=======
             crown_func = mlp.func_as_torch(params)
             implicit_func = mlp.func_from_spec(mode='default')
             return crown.CrownImplicitFunction(implicit_func, crown_func, crown_mode='dynamic-forward+backward', enable_clipping=enable_clipping), params
->>>>>>> 75c7175f
 
     elif mode == 'affine+backward':
         implicit_func = mlp.func_from_spec(mode='affine')
